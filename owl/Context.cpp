--- conflicted
+++ resolved
@@ -171,24 +171,15 @@
   Texture::SP
   Context::texture2DCreate(OWLTexelFormat texelFormat,
                            OWLTextureFilterMode filterMode,
-<<<<<<< HEAD
-                           OWLTextureWrapMode wrapMode,
-=======
                            OWLTextureAddressMode addressMode,
->>>>>>> 0e681e0e
                            const vec2i size,
                            uint32_t linePitchInBytes,
                            const void *texels)
   {
     Texture::SP texture
-<<<<<<< HEAD
-      = std::make_shared<Texture>
-      (this,size,linePitchInBytes,
-       texelFormat,filterMode,wrapMode,
-       texels);
-=======
-      = std::make_shared<Texture>(this,size,linePitchInBytes,texelFormat,filterMode,addressMode,texels);
->>>>>>> 0e681e0e
+      = std::make_shared<Texture>(this,size,linePitchInBytes,
+                                  texelFormat,filterMode,addressMode,
+                                  texels);
     assert(texture);
     return texture;
   }

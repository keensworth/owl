--- conflicted
+++ resolved
@@ -522,11 +522,7 @@
                      uint32_t size_y,
                      const void *texels,
                      OWLTextureFilterMode filterMode,
-<<<<<<< HEAD
-                     OWLTextureWrapMode wrapMode,
-=======
                      OWLTextureAddressMode addressMode,
->>>>>>> 0e681e0e
                      /*! number of bytes between one line of texels and
                        the next; '0' means 'size_x * sizeof(texel)' */
                      uint32_t linePitchInBytes
@@ -537,11 +533,7 @@
     Texture::SP  texture
       = context->texture2DCreate(texelFormat,
                                  filterMode,
-<<<<<<< HEAD
-                                 wrapMode,
-=======
                                  addressMode,
->>>>>>> 0e681e0e
                                  vec2i(size_x,size_y),
                                  linePitchInBytes,
                                  texels);
